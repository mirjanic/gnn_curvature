--- conflicted
+++ resolved
@@ -30,11 +30,7 @@
 
   def takes_eigens(self):
     match self:
-<<<<<<< HEAD
       case ModelType.gat | ModelType.sheaf | ModelType.mpnn | ModelType.gcn | ModelType.sage | ModelType.gin:
-=======
-      case ModelType.gcn | ModelType.gat | ModelType.sheaf | ModelType.mpnn:
->>>>>>> a69e090e
         return False
       case ModelType.eigen_gat | ModelType.rotation_conv | ModelType.feature_rotation_conv:
         return True
@@ -86,7 +82,6 @@
         return GraphConv(in_channels=in_channels,
                          out_channels=out_channels)
 
-<<<<<<< HEAD
       case ModelType.gcn:
         return GCNConv(in_channels=in_channels,
                        out_channels=out_channels)
@@ -98,8 +93,6 @@
       case ModelType.gin:
         return GINConv(nn=MLP([in_channels, out_channels, out_channels]))
 
-=======
->>>>>>> a69e090e
       case _:
         raise ValueError('Invalid model')
 
